--- conflicted
+++ resolved
@@ -29,11 +29,7 @@
 google-api-python-client = "*"
 APScheduler = "*"
 redis = "*"
-<<<<<<< HEAD
-matplotlib = "*"
 dill = "*"
-=======
->>>>>>> 0a26811e
 backoff = "^2.2.1"
 
 [tool.poetry.group.dev.dependencies]
