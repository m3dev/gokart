--- conflicted
+++ resolved
@@ -14,10 +14,6 @@
         platform: ["ubuntu-latest"]
         tox-env: ["py39", "py310", "py311", "py312", "py313"]
         include:
-<<<<<<< HEAD
-          # test only on latest python for macos
-=======
->>>>>>> 68fa264a
           - platform: macos-13
             tox-env: "py313"
           - platform: macos-latest
