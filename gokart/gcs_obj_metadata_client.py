from __future__ import annotations

import copy
<<<<<<< HEAD
import json
=======
>>>>>>> 2485b41a
import re
from logging import getLogger
from typing import Any, Union
from urllib.parse import urlsplit

from googleapiclient.model import makepatch

from gokart.gcs_config import GCSConfig

logger = getLogger(__name__)


class GCSObjectMetadataClient:
    """
    This class is Utility-Class, so should not be initialized.
    This class used for adding metadata as labels.
    """

    @staticmethod
    def _is_log_related_path(path: str) -> bool:
        return re.match(r'^log/(processing_time/|task_info/|task_log/|module_versions/|random_seed/|task_params/).+', path) is not None

    # This is the copied method of luigi.gcs._path_to_bucket_and_key(path).
    @staticmethod
    def _path_to_bucket_and_key(path: str) -> tuple[str, str]:
        (scheme, netloc, path, _, _) = urlsplit(path)
        assert scheme == 'gs'
        path_without_initial_slash = path[1:]
        return netloc, path_without_initial_slash

    @staticmethod
<<<<<<< HEAD
    def add_task_state_labels(
        path: str,
        task_params: Optional[dict[Any, str]] = None,
        required_task_outputs: Optional[list[str]] = None,
    ) -> None:
=======
    def add_task_state_labels(path: str, task_params: dict[str, str] | None = None, custom_labels: dict[str, Any] | None = None) -> None:
>>>>>>> 2485b41a
        if GCSObjectMetadataClient._is_log_related_path(path):
            return
        # In gokart/object_storage.get_time_stamp, could find same call.
        # _path_to_bucket_and_key is a private method, so, this might not be acceptable.
<<<<<<< HEAD
        bucket, obj = GCSObjectMetadataClient.path_to_bucket_and_key(path)
=======
        bucket, obj = GCSObjectMetadataClient._path_to_bucket_and_key(path)
>>>>>>> 2485b41a
        _response = GCSConfig().get_gcs_client().client.objects().get(bucket=bucket, object=obj).execute()
        if _response is None:
            logger.error(f'failed to get object from GCS bucket {bucket} and object {obj}.')
            return

        response: dict[str, Any] = dict(_response)
        original_metadata: dict[Any, Any] = {}
        if 'metadata' in response.keys():
            _metadata = response.get('metadata')
            if _metadata is not None:
                original_metadata = dict(_metadata)

<<<<<<< HEAD
        patched_metadata = GCSObjectMetadataClient._get_patched_obj_metadata(copy.deepcopy(original_metadata), task_params, required_task_outputs)
=======
        patched_metadata = GCSObjectMetadataClient._get_patched_obj_metadata(
            copy.deepcopy(original_metadata),
            task_params,
            custom_labels,
        )
>>>>>>> 2485b41a

        if original_metadata != patched_metadata:
            # If we use update api, existing object metadata are removed, so should use patch api.
            # See the official document descriptions.
            # [Link] https://cloud.google.com/storage/docs/viewing-editing-metadata?hl=ja#rest-set-object-metadata
            update_response = (
                GCSConfig()
                .get_gcs_client()
                .client.objects()
                .patch(
                    bucket=bucket,
                    object=obj,
                    body=makepatch({'metadata': original_metadata}, {'metadata': patched_metadata}),
                )
                .execute()
            )

            if update_response is None:
                logger.error(f'failed to patch object {obj} in bucket {bucket} and object {obj}.')

    @staticmethod
    def _normalize_labels(labels: dict[str, Any] | None) -> dict[str, str]:
        return {str(key): str(value) for key, value in labels.items()} if labels else {}

    @staticmethod
    def _get_patched_obj_metadata(
        metadata: Any,
<<<<<<< HEAD
        task_params: Optional[dict[str, str]] = None,
        required_task_outputs: Optional[list[str]] = None,
=======
        task_params: dict[str, str] | None = None,
        custom_labels: dict[str, Any] | None = None,
>>>>>>> 2485b41a
    ) -> Union[dict, Any]:
        # If metadata from response when getting bucket and object information is not dictionary,
        # something wrong might be happened, so return original metadata, no patched.
        if not isinstance(metadata, dict):
            logger.warning(f'metadata is not a dict: {metadata}, something wrong was happened when getting response when get bucket and object information.')
            return metadata

<<<<<<< HEAD
        if not task_params and not required_task_outputs:
=======
        if not task_params and not custom_labels:
>>>>>>> 2485b41a
            return metadata
        # Maximum size of metadata for each object is 8 KiB.
        # [Link]: https://cloud.google.com/storage/quotas#objects
        normalized_task_params_labels = GCSObjectMetadataClient._normalize_labels(task_params)
<<<<<<< HEAD
        normalized_required_task_outputs = {'requires_task_outputs': json.dumps(required_task_outputs)} if required_task_outputs else {}
        max_gcs_metadata_size, total_metadata_size = 8 * 1024, 0
=======
        normalized_custom_labels = GCSObjectMetadataClient._normalize_labels(custom_labels)
>>>>>>> 2485b41a
        # There is a possibility that the keys of user-provided labels(custom_labels) may conflict with those generated from task parameters (task_params_labels).
        # However, users who utilize custom_labels are no longer expected to search using the labels generated from task parameters.
        # Instead, users are expected to search using the labels they provided.
        # Therefore, in the event of a key conflict, the value registered by the user-provided labels will take precedence.
<<<<<<< HEAD
        total_metadata_size, labels, has_seen_keys = GCSObjectMetadataClient._add_labels_to_metadata(
            normalized_task_params_labels, total_metadata_size, max_gcs_metadata_size
        )
        _, labels, _ = GCSObjectMetadataClient._add_labels_to_metadata(
            normalized_required_task_outputs, total_metadata_size, max_gcs_metadata_size, labels, has_seen_keys
        )
        return dict(metadata) | dict(labels)

    @staticmethod
    def _add_labels_to_metadata(
        labels_dict: dict[str, str],
        total_metadata_size: int,
        max_gcs_metadata_size: int,
        labels: Optional[list[tuple[str, str]]] = None,
        has_seen_keys: Optional[set[str]] = None,
    ) -> tuple[int, list[tuple[str, str]], set[str]]:
        labels = copy.copy(labels) if labels else []
        has_seen_keys = copy.copy(has_seen_keys) if has_seen_keys else set({})
        for label_name, label_value in labels_dict.items():
=======
        _merged_labels = GCSObjectMetadataClient._merge_custom_labels_and_task_params_labels(normalized_task_params_labels, normalized_custom_labels)
        return GCSObjectMetadataClient._adjust_gcs_metadata_limit_size(dict(metadata) | _merged_labels)

    @staticmethod
    def _merge_custom_labels_and_task_params_labels(
        normalized_task_params: dict[str, str],
        normalized_custom_labels: dict[str, Any],
    ) -> dict[str, str]:
        merged_labels = copy.deepcopy(normalized_custom_labels)
        for label_name, label_value in normalized_task_params.items():
>>>>>>> 2485b41a
            if len(label_value) == 0:
                logger.warning(f'value of label_name={label_name} is empty. So skip to add as a metadata.')
                continue
            if label_name in merged_labels.keys():
                logger.warning(f'label_name={label_name} is already seen. So skip to add as a metadata.')
                continue
            merged_labels[label_name] = label_value
        return merged_labels

    # Google Cloud Storage(GCS) has a limitation of metadata size, 8 KiB.
    # So, we need to adjust the size of metadata.
    @staticmethod
    def _adjust_gcs_metadata_limit_size(_labels: dict[str, str]) -> dict[str, str]:
        def _get_label_size(label_name: str, label_value: str) -> int:
            return len(label_name.encode('utf-8')) + len(label_value.encode('utf-8'))

        labels = copy.deepcopy(_labels)
        max_gcs_metadata_size, current_total_metadata_size = (
            8 * 1024,
            sum(_get_label_size(label_name, label_value) for label_name, label_value in labels.items()),
        )

        if current_total_metadata_size <= max_gcs_metadata_size:
            return labels

        for label_name, label_value in reversed(labels.items()):
            size = _get_label_size(label_name, label_value)
            del labels[label_name]
            current_total_metadata_size -= size
            if current_total_metadata_size <= max_gcs_metadata_size:
                break
<<<<<<< HEAD
            if label_name in has_seen_keys:
                logger.warning(f'label_name={label_name} is seen. So skip to add as a metadata.')
                continue
            total_metadata_size += size
            labels.append((label_name, label_value))
            has_seen_keys.add(label_name)
        return total_metadata_size, labels, has_seen_keys

    @staticmethod
    def _normalize_labels(labels: Optional[dict[str, Any]]) -> dict[str, str]:
        return {str(key): str(value) for key, value in labels.items()} if labels else {}
=======
        return labels
>>>>>>> 2485b41a
<|MERGE_RESOLUTION|>--- conflicted
+++ resolved
@@ -1,10 +1,6 @@
 from __future__ import annotations
 
 import copy
-<<<<<<< HEAD
-import json
-=======
->>>>>>> 2485b41a
 import re
 from logging import getLogger
 from typing import Any, Union
@@ -13,6 +9,7 @@
 from googleapiclient.model import makepatch
 
 from gokart.gcs_config import GCSConfig
+from gokart.utils import FlattenableItems
 
 logger = getLogger(__name__)
 
@@ -36,46 +33,32 @@
         return netloc, path_without_initial_slash
 
     @staticmethod
-<<<<<<< HEAD
     def add_task_state_labels(
         path: str,
-        task_params: Optional[dict[Any, str]] = None,
-        required_task_outputs: Optional[list[str]] = None,
+        task_params: dict[str, str] | None = None,
+        custom_labels: dict[str, Any] | None = None,
+        required_task_outputs: FlattenableItems[str] | None = None,
     ) -> None:
-=======
-    def add_task_state_labels(path: str, task_params: dict[str, str] | None = None, custom_labels: dict[str, Any] | None = None) -> None:
->>>>>>> 2485b41a
         if GCSObjectMetadataClient._is_log_related_path(path):
             return
         # In gokart/object_storage.get_time_stamp, could find same call.
         # _path_to_bucket_and_key is a private method, so, this might not be acceptable.
-<<<<<<< HEAD
-        bucket, obj = GCSObjectMetadataClient.path_to_bucket_and_key(path)
-=======
         bucket, obj = GCSObjectMetadataClient._path_to_bucket_and_key(path)
->>>>>>> 2485b41a
         _response = GCSConfig().get_gcs_client().client.objects().get(bucket=bucket, object=obj).execute()
         if _response is None:
             logger.error(f'failed to get object from GCS bucket {bucket} and object {obj}.')
             return
-
         response: dict[str, Any] = dict(_response)
         original_metadata: dict[Any, Any] = {}
         if 'metadata' in response.keys():
             _metadata = response.get('metadata')
             if _metadata is not None:
                 original_metadata = dict(_metadata)
-
-<<<<<<< HEAD
-        patched_metadata = GCSObjectMetadataClient._get_patched_obj_metadata(copy.deepcopy(original_metadata), task_params, required_task_outputs)
-=======
         patched_metadata = GCSObjectMetadataClient._get_patched_obj_metadata(
             copy.deepcopy(original_metadata),
             task_params,
             custom_labels,
         )
->>>>>>> 2485b41a
-
         if original_metadata != patched_metadata:
             # If we use update api, existing object metadata are removed, so should use patch api.
             # See the official document descriptions.
@@ -91,7 +74,6 @@
                 )
                 .execute()
             )
-
             if update_response is None:
                 logger.error(f'failed to patch object {obj} in bucket {bucket} and object {obj}.')
 
@@ -102,60 +84,24 @@
     @staticmethod
     def _get_patched_obj_metadata(
         metadata: Any,
-<<<<<<< HEAD
-        task_params: Optional[dict[str, str]] = None,
-        required_task_outputs: Optional[list[str]] = None,
-=======
         task_params: dict[str, str] | None = None,
         custom_labels: dict[str, Any] | None = None,
->>>>>>> 2485b41a
     ) -> Union[dict, Any]:
         # If metadata from response when getting bucket and object information is not dictionary,
         # something wrong might be happened, so return original metadata, no patched.
         if not isinstance(metadata, dict):
             logger.warning(f'metadata is not a dict: {metadata}, something wrong was happened when getting response when get bucket and object information.')
             return metadata
-
-<<<<<<< HEAD
-        if not task_params and not required_task_outputs:
-=======
         if not task_params and not custom_labels:
->>>>>>> 2485b41a
             return metadata
         # Maximum size of metadata for each object is 8 KiB.
         # [Link]: https://cloud.google.com/storage/quotas#objects
         normalized_task_params_labels = GCSObjectMetadataClient._normalize_labels(task_params)
-<<<<<<< HEAD
-        normalized_required_task_outputs = {'requires_task_outputs': json.dumps(required_task_outputs)} if required_task_outputs else {}
-        max_gcs_metadata_size, total_metadata_size = 8 * 1024, 0
-=======
         normalized_custom_labels = GCSObjectMetadataClient._normalize_labels(custom_labels)
->>>>>>> 2485b41a
         # There is a possibility that the keys of user-provided labels(custom_labels) may conflict with those generated from task parameters (task_params_labels).
         # However, users who utilize custom_labels are no longer expected to search using the labels generated from task parameters.
         # Instead, users are expected to search using the labels they provided.
         # Therefore, in the event of a key conflict, the value registered by the user-provided labels will take precedence.
-<<<<<<< HEAD
-        total_metadata_size, labels, has_seen_keys = GCSObjectMetadataClient._add_labels_to_metadata(
-            normalized_task_params_labels, total_metadata_size, max_gcs_metadata_size
-        )
-        _, labels, _ = GCSObjectMetadataClient._add_labels_to_metadata(
-            normalized_required_task_outputs, total_metadata_size, max_gcs_metadata_size, labels, has_seen_keys
-        )
-        return dict(metadata) | dict(labels)
-
-    @staticmethod
-    def _add_labels_to_metadata(
-        labels_dict: dict[str, str],
-        total_metadata_size: int,
-        max_gcs_metadata_size: int,
-        labels: Optional[list[tuple[str, str]]] = None,
-        has_seen_keys: Optional[set[str]] = None,
-    ) -> tuple[int, list[tuple[str, str]], set[str]]:
-        labels = copy.copy(labels) if labels else []
-        has_seen_keys = copy.copy(has_seen_keys) if has_seen_keys else set({})
-        for label_name, label_value in labels_dict.items():
-=======
         _merged_labels = GCSObjectMetadataClient._merge_custom_labels_and_task_params_labels(normalized_task_params_labels, normalized_custom_labels)
         return GCSObjectMetadataClient._adjust_gcs_metadata_limit_size(dict(metadata) | _merged_labels)
 
@@ -166,7 +112,6 @@
     ) -> dict[str, str]:
         merged_labels = copy.deepcopy(normalized_custom_labels)
         for label_name, label_value in normalized_task_params.items():
->>>>>>> 2485b41a
             if len(label_value) == 0:
                 logger.warning(f'value of label_name={label_name} is empty. So skip to add as a metadata.')
                 continue
@@ -188,28 +133,12 @@
             8 * 1024,
             sum(_get_label_size(label_name, label_value) for label_name, label_value in labels.items()),
         )
-
         if current_total_metadata_size <= max_gcs_metadata_size:
             return labels
-
         for label_name, label_value in reversed(labels.items()):
             size = _get_label_size(label_name, label_value)
             del labels[label_name]
             current_total_metadata_size -= size
             if current_total_metadata_size <= max_gcs_metadata_size:
                 break
-<<<<<<< HEAD
-            if label_name in has_seen_keys:
-                logger.warning(f'label_name={label_name} is seen. So skip to add as a metadata.')
-                continue
-            total_metadata_size += size
-            labels.append((label_name, label_value))
-            has_seen_keys.add(label_name)
-        return total_metadata_size, labels, has_seen_keys
-
-    @staticmethod
-    def _normalize_labels(labels: Optional[dict[str, Any]]) -> dict[str, str]:
-        return {str(key): str(value) for key, value in labels.items()} if labels else {}
-=======
-        return labels
->>>>>>> 2485b41a
+        return labels