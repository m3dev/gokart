--- conflicted
+++ resolved
@@ -197,11 +197,7 @@
         data = _flatten_recursively(self.load(target=target))
 
         required_columns = required_columns or set()
-<<<<<<< HEAD
-        if data.empty and len(data.index) == 0 and len(required_columns - set(data.columns)) > 0 == 0:
-=======
         if data.empty and len(data.index) == 0 and len(required_columns - set(data.columns)) > 0:
->>>>>>> 5efc2eff
             return pd.DataFrame(columns=required_columns)
         assert required_columns.issubset(set(data.columns)), f'data must have columns {required_columns}, but actually have only {data.columns}.'
         if drop_columns:
