import hashlib
import os
import sys
from importlib import import_module
from logging import getLogger
from typing import Union, List, Any, Callable, Set, Optional, Dict

import luigi
import pandas as pd

import gokart
from gokart.file_processor import FileProcessor
from gokart.target import TargetOnKart

logger = getLogger(__name__)


class TaskOnKart(luigi.Task):
    """
    This is a wrapper class of luigi.Task.

    The key methods of a TaskOnKart are:

    * :py:meth:`make_target` - this makes output target with a relative file path.
    * :py:meth:`make_model_target` - this makes output target for models which generate multiple files to save.
    * :py:meth:`load` - this loads input files of this task. 
    * :py:meth:`dump` - this save a object as output of this task.
    """

    workspace_directory = luigi.Parameter(default='./resources/',
                                          description='A directory to set outputs on. Please use a path starts with s3:// when you use s3.',
                                          significant=False)  # type: str
    local_temporary_directory = luigi.Parameter(default='./resources/tmp/', description='A directory to save temporary files.', significant=False)  # type: str
    rerun = luigi.BoolParameter(default=False, description='If this is true, this task will run even if all output files exist.', significant=False)
<<<<<<< HEAD
    strict_check = luigi.BoolParameter(default=False,
                                       description='If this is true, this task will not run only if all input and output files exits.',
                                       significant=False)
    modification_time_check = luigi.BoolParameter(default=False,
                                                  description='If this is true, this task will not run only if all input and output files exits,'
                                                  ' and all input files are modified before output file are modified.',
                                                  significant=False)
=======
    strict_check = luigi.BoolParameter(
        default=False, description='If this is true, this task will not run only if all input and output files exist.', significant=False)
    modification_time_check = luigi.BoolParameter(
        default=False,
        description='If this is true, this task will not run only if all input and output files exist,'
        ' and all input files are modified before output file are modified.',
        significant=False)
>>>>>>> 70e776bf
    delete_unnecessary_output_files = luigi.BoolParameter(default=False, description='If this is true, delete unnecessary output files.', significant=False)
    significant = luigi.BoolParameter(
        default=True,
        description='If this is false, this task is not treated as a part of dependent tasks for the unique id.',
        significant=False)

    def __init__(self, *args, **kwargs):
        self._add_configuration(kwargs, self.get_task_family())
        self._add_configuration(kwargs, 'TaskOnKart')
        # 'This parameter is dumped into "workspace_directory/log/task_log/" when this task finishes with success.'
        self.task_log = dict()
        self.task_unique_id = None
        super(TaskOnKart, self).__init__(*args, **kwargs)
        self._rerun_state = self.rerun

    @classmethod
    def _add_configuration(cls, kwargs, section):
        config = luigi.configuration.get_config()
        class_variables = dict(TaskOnKart.__dict__)
        class_variables.update(dict(cls.__dict__))
        if section not in config:
            return
        for key, value in dict(config[section]).items():
            if key not in kwargs and key in class_variables:
                kwargs[key] = class_variables[key].parse(value)

    def complete(self) -> bool:
        if self._rerun_state:
            for target in luigi.task.flatten(self.output()):
                target.remove()
            self._rerun_state = False
            return False

        is_completed = all([t.exists() for t in luigi.task.flatten(self.output())])

        if self.strict_check or self.modification_time_check:
            requirements = luigi.task.flatten(self.requires())
            inputs = luigi.task.flatten(self.input())
            is_completed = is_completed and all([task.complete() for task in requirements]) and all([i.exists() for i in inputs])

        if not self.modification_time_check or not is_completed or not self.input():
            return is_completed

        input_modification_time = max([target.last_modification_time() for target in luigi.task.flatten(self.input())])
        output_modification_time = min([target.last_modification_time() for target in luigi.task.flatten(self.output())])
        # "=" must be required in the following statements, because some tasks use input targets as output targets.
        return input_modification_time <= output_modification_time

    def clone(self, cls=None, **kwargs):
        if cls is None:
            cls = self.__class__

        new_k = {}
        for param_name, param_class in cls.get_params():
            if param_name in {'rerun', 'strict_check', 'modification_time_check'}:
                continue

            if param_name in kwargs:
                new_k[param_name] = kwargs[param_name]
            elif hasattr(self, param_name):
                new_k[param_name] = getattr(self, param_name)

        return cls(**new_k)

    def make_target(self, relative_file_path: str, use_unique_id: bool = True, processor: Optional[FileProcessor] = None) -> TargetOnKart:
        file_path = os.path.join(self.workspace_directory, relative_file_path)
        unique_id = self.make_unique_id() if use_unique_id else None
        return gokart.target.make_target(file_path=file_path, unique_id=unique_id, processor=processor)

    def make_large_data_frame_target(self, relative_file_path: str, use_unique_id: bool = True, max_byte=int(2**26)) -> TargetOnKart:
        file_path = os.path.join(self.workspace_directory, relative_file_path)
        unique_id = self.make_unique_id() if use_unique_id else None
        return gokart.target.make_model_target(file_path=file_path,
                                               temporary_directory=self.local_temporary_directory,
                                               unique_id=unique_id,
                                               save_function=gokart.target.LargeDataFrameProcessor(max_byte=max_byte).save,
                                               load_function=gokart.target.LargeDataFrameProcessor.load)

    def make_model_target(self,
                          relative_file_path: str,
                          save_function: Callable[[Any, str], None],
                          load_function: Callable[[str], Any],
                          use_unique_id: bool = True):
        """
        Make target for models which generate multiple files in saving, e.g. gensim.Word2Vec, Tensorflow, and so on.

        :param relative_file_path: A file path to save.
        :param save_function: A function to save a model. This takes a model object and a file path. 
        :param load_function: A function to load a model. This takes a file path and returns a model object.
        :param use_unique_id: If this is true, add an unique id to a file base name.  
        """
        file_path = os.path.join(self.workspace_directory, relative_file_path)
        assert relative_file_path[-3:] == 'zip', f'extension must be zip, but {relative_file_path} is passed.'
        unique_id = self.make_unique_id() if use_unique_id else None
        return gokart.target.make_model_target(file_path=file_path,
                                               temporary_directory=self.local_temporary_directory,
                                               unique_id=unique_id,
                                               save_function=save_function,
                                               load_function=load_function)

    def load(self, target: Union[None, str, TargetOnKart] = None) -> Any:
        def _load(targets):
            if isinstance(targets, list) or isinstance(targets, tuple):
                return [_load(t) for t in targets]
            if isinstance(targets, dict):
                return {k: _load(t) for k, t in targets.items()}
            return targets.load()

        return _load(self._get_input_targets(target))

    def load_generator(self, target: Union[None, str, TargetOnKart] = None) -> Any:
        def _load(targets):
            if isinstance(targets, list) or isinstance(targets, tuple):
                for t in targets:
                    yield from _load(t)
            elif isinstance(targets, dict):
                for k, t in targets.items():
                    yield from {k: _load(t)}
            else:
                yield targets.load()

        return _load(self._get_input_targets(target))

    def load_data_frame(self, target: Union[None, str, TargetOnKart] = None, required_columns: Optional[Set[str]] = None) -> pd.DataFrame:
        data = self.load(target=target)
        if isinstance(data, list):

            def _pd_concat(dfs):
                if isinstance(dfs, list):
                    return pd.concat([_pd_concat(df) for df in dfs])
                else:
                    return dfs

            data = _pd_concat(data)

        required_columns = required_columns or set()
        if data.empty:
            return pd.DataFrame(columns=required_columns)

        assert required_columns.issubset(set(data.columns)), f'data must have columns {required_columns}, but actually have only {data.columns}.'
        return data

    def dump(self, obj, target: Union[None, str, TargetOnKart] = None) -> None:
        self._get_output_target(target).dump(obj)

    def make_unique_id(self):
        self.task_unique_id = self.task_unique_id or self._make_hash_id()
        return self.task_unique_id

    def _make_hash_id(self):
        def _to_str_params(task):
            if isinstance(task, TaskOnKart):
                return str(task.make_unique_id()) if task.significant else None
            return task.to_str_params(only_significant=True)

        dependencies = [_to_str_params(task) for task in luigi.task.flatten(self.requires())]
        dependencies = [d for d in dependencies if d is not None]
        dependencies.append(self.to_str_params(only_significant=True))
        dependencies.append(self.__class__.__name__)
        return hashlib.md5(str(dependencies).encode()).hexdigest()

    def _get_input_targets(self, target: Union[None, str, TargetOnKart]) -> Union[TargetOnKart, List[TargetOnKart]]:
        if target is None:
            return self.input()
        if isinstance(target, str):
            return self.input()[target]
        return target

    def _get_output_target(self, target: Union[None, str, TargetOnKart]) -> TargetOnKart:
        if target is None:
            return self.output()
        if isinstance(target, str):
            return self.output()[target]
        return target

    def get_info(self, only_significant=False):
        params_str = {}
        params = dict(self.get_params())
        for param_name, param_value in self.param_kwargs.items():
            if (not only_significant) or params[param_name].significant:
                if type(params[param_name]) == gokart.TaskInstanceParameter:
                    params_str[param_name] = type(param_value).__name__ + '-' + param_value.make_unique_id()
                else:
                    params_str[param_name] = params[param_name].serialize(param_value)
        return params_str

    def _get_task_log_target(self):
        return self.make_target(f'log/task_log/{type(self).__name__}.pkl')

    def get_task_log(self) -> Dict:
        target = self._get_task_log_target()
        if self.task_log:
            return self.task_log
        if target.exists():
            return self.load(target)
        return dict()

    @luigi.Task.event_handler(luigi.Event.SUCCESS)
    def _dump_task_log(self):
        self.task_log['file_path'] = [target.path() for target in luigi.task.flatten(self.output())]
        self.dump(self.task_log, self._get_task_log_target())

    def _get_task_params_target(self):
        return self.make_target(f'log/task_params/{type(self).__name__}.pkl')

    def get_task_params(self) -> Dict:
        target = self._get_task_log_target()
        if target.exists():
            return self.load(target)
        return dict()

    @luigi.Task.event_handler(luigi.Event.START)
    def _dump_task_params(self):
        self.dump(self.to_str_params(only_significant=True), self._get_task_params_target())

    def _get_processing_time_target(self):
        return self.make_target(f'log/processing_time/{type(self).__name__}.pkl')

    def get_processing_time(self) -> str:
        target = self._get_processing_time_target()
        if target.exists():
            return self.load(target)
        return 'unknown'

    @luigi.Task.event_handler(luigi.Event.PROCESSING_TIME)
    def _dump_processing_time(self, processing_time):
        self.dump(processing_time, self._get_processing_time_target())

    @classmethod
    def restore(cls, unique_id):
        params = TaskOnKart().make_target(f'log/task_params/{cls.__name__}_{unique_id}.pkl', use_unique_id=False).load()
        return cls.from_str_params(params)

    @luigi.Task.event_handler(luigi.Event.FAILURE)
    def _log_unique_id(self, exception):
        logger.info(f'FAILURE:\n    task name={type(self).__name__}\n    unique id={self.make_unique_id()}')

    @luigi.Task.event_handler(luigi.Event.START)
    def _dump_module_versions(self):
        self.dump(self._get_module_versions(), self._get_module_versions_target())

    def _get_module_versions_target(self):
        return self.make_target(f'log/module_versions/{type(self).__name__}.txt')

    def _get_module_versions(self) -> str:
        module_versions = []
        for x in set([x.split('.')[0] for x in sys.modules.keys() if '_' not in x]):
            module = import_module(x)
            if '__version__' in dir(module):
                module_versions.append(f'{x}=={module.__version__.split(" ")[0]}')
        return '\n'.join(module_versions)<|MERGE_RESOLUTION|>--- conflicted
+++ resolved
@@ -32,15 +32,6 @@
                                           significant=False)  # type: str
     local_temporary_directory = luigi.Parameter(default='./resources/tmp/', description='A directory to save temporary files.', significant=False)  # type: str
     rerun = luigi.BoolParameter(default=False, description='If this is true, this task will run even if all output files exist.', significant=False)
-<<<<<<< HEAD
-    strict_check = luigi.BoolParameter(default=False,
-                                       description='If this is true, this task will not run only if all input and output files exits.',
-                                       significant=False)
-    modification_time_check = luigi.BoolParameter(default=False,
-                                                  description='If this is true, this task will not run only if all input and output files exits,'
-                                                  ' and all input files are modified before output file are modified.',
-                                                  significant=False)
-=======
     strict_check = luigi.BoolParameter(
         default=False, description='If this is true, this task will not run only if all input and output files exist.', significant=False)
     modification_time_check = luigi.BoolParameter(
@@ -48,7 +39,6 @@
         description='If this is true, this task will not run only if all input and output files exist,'
         ' and all input files are modified before output file are modified.',
         significant=False)
->>>>>>> 70e776bf
     delete_unnecessary_output_files = luigi.BoolParameter(default=False, description='If this is true, delete unnecessary output files.', significant=False)
     significant = luigi.BoolParameter(
         default=True,
