--- conflicted
+++ resolved
@@ -368,13 +368,11 @@
             obj,
             lock_at_dump=self._lock_at_dump,
             task_params=super().to_str_params(only_significant=True, only_public=True),
-<<<<<<< HEAD
+            custom_labels=custom_labels,
             required_task_outputs=map_flattenable_items(
-                self.requires(), func=lambda task: map_flattenable_items(task.output(), func=lambda output: output.path())
+                self.requires(),
+                func=lambda task: map_flattenable_items(task.output(), func=lambda output: output.path()),
             ),
-=======
-            custom_labels=custom_labels,
->>>>>>> 2485b41a
         )
 
     @staticmethod
