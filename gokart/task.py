from __future__ import annotations

import functools
import hashlib
import inspect
import os
import random
import types
from collections.abc import Generator, Iterable
from importlib import import_module
from logging import getLogger
<<<<<<< HEAD
from typing import Any, Callable, Dict, Generator, Generic, Iterable, List, Optional, Set, TypeVar, Union, overload

from gokart.required_task_output import RequiredTaskOutput
from gokart.utils import map_flattenable_items

if sys.version_info < (3, 13):
    from typing_extensions import deprecated
else:
    from warnings import deprecated
=======
from typing import Any, Callable, Generic, TypeVar, overload
>>>>>>> e99c5913

import luigi
import pandas as pd
from luigi.parameter import ParameterVisibility

import gokart
import gokart.target
from gokart.conflict_prevention_lock.task_lock import make_task_lock_params, make_task_lock_params_for_run
from gokart.conflict_prevention_lock.task_lock_wrappers import wrap_run_with_lock
from gokart.file_processor import FileProcessor
from gokart.pandas_type_config import PandasTypeConfigMap
from gokart.parameter import ExplicitBoolParameter, ListTaskInstanceParameter, TaskInstanceParameter
from gokart.target import TargetOnKart
from gokart.task_complete_check import task_complete_check_wrapper
from gokart.utils import FlattenableItems, flatten

logger = getLogger(__name__)


T = TypeVar('T')
K = TypeVar('K')


# NOTE: inherited from AssertionError for backward compatibility (Formerly, Gokart raises that exception when a task dumps an empty DataFrame).
class EmptyDumpError(AssertionError):
    """Attempted to dump an empty DataFrame even though it is prohibited (fail_on_empty_dump is set to True)."""


class TaskOnKart(luigi.Task, Generic[T]):
    """
    This is a wrapper class of luigi.Task.

    The key methods of a TaskOnKart are:

    * :py:meth:`make_target` - this makes output target with a relative file path.
    * :py:meth:`make_model_target` - this makes output target for models which generate multiple files to save.
    * :py:meth:`load` - this loads input files of this task.
    * :py:meth:`dump` - this save a object as output of this task.
    """

    workspace_directory: str = luigi.Parameter(
        default='./resources/', description='A directory to set outputs on. Please use a path starts with s3:// when you use s3.', significant=False
    )
    local_temporary_directory: str = luigi.Parameter(default='./resources/tmp/', description='A directory to save temporary files.', significant=False)
    rerun: bool = luigi.BoolParameter(default=False, description='If this is true, this task will run even if all output files exist.', significant=False)
    strict_check: bool = luigi.BoolParameter(
        default=False, description='If this is true, this task will not run only if all input and output files exist.', significant=False
    )
    modification_time_check: bool = luigi.BoolParameter(
        default=False,
        description='If this is true, this task will not run only if all input and output files exist,'
        ' and all input files are modified before output file are modified.',
        significant=False,
    )
    serialized_task_definition_check: bool = luigi.BoolParameter(
        default=False,
        description='If this is true, even if all outputs are present,this task will be executed if any changes have been made to the code.',
        significant=False,
    )
    delete_unnecessary_output_files: bool = luigi.BoolParameter(
        default=False, description='If this is true, delete unnecessary output files.', significant=False
    )
    significant: bool = luigi.BoolParameter(
        default=True, description='If this is false, this task is not treated as a part of dependent tasks for the unique id.', significant=False
    )
    fix_random_seed_methods: tuple[str] = luigi.ListParameter(
        default=['random.seed', 'numpy.random.seed'], description='Fix random seed method list.', significant=False
    )
    FIX_RANDOM_SEED_VALUE_NONE_MAGIC_NUMBER = -42497368
    fix_random_seed_value: int = luigi.IntParameter(
        default=FIX_RANDOM_SEED_VALUE_NONE_MAGIC_NUMBER, description='Fix random seed method value.', significant=False
    )  # FIXME: should fix with OptionalIntParameter after newer luigi (https://github.com/spotify/luigi/pull/3079) will be released

    redis_host: str | None = luigi.OptionalParameter(default=None, description='Task lock check is deactivated, when None.', significant=False)
    redis_port: int | None = luigi.OptionalIntParameter(
        default=None,
        description='Task lock check is deactivated, when None.',
        significant=False,
    )
    redis_timeout: int = luigi.IntParameter(default=180, description='Redis lock will be released after `redis_timeout` seconds', significant=False)

    fail_on_empty_dump: bool = ExplicitBoolParameter(default=False, description='Fail when task dumps empty DF', significant=False)
    store_index_in_feather: bool = ExplicitBoolParameter(
        default=True, description='Wether to store index when using feather as a output object.', significant=False
    )

    cache_unique_id: bool = ExplicitBoolParameter(default=True, description='Cache unique id during runtime', significant=False)
    should_dump_supplementary_log_files: bool = ExplicitBoolParameter(
        default=True,
        description='Whether to dump supplementary files (task_log, random_seed, task_params, processing_time, module_versions) or not. \
         Note that when set to False, task_info functions (e.g. gokart.tree.task_info.make_task_info_as_tree_str()) cannot be used.',
        significant=False,
    )
    complete_check_at_run: bool = ExplicitBoolParameter(
        default=True, description='Check if output file exists at run. If exists, run() will be skipped.', significant=False
    )
    should_lock_run: bool = ExplicitBoolParameter(default=False, significant=False, description='Whether to use redis lock or not at task run.')

    @property
    def priority(self):
        return random.Random().random()  # seed is fixed, so we need to use random.Random().random() instead f random.random()

    def __init__(self, *args, **kwargs):
        self._add_configuration(kwargs, 'TaskOnKart')
        # 'This parameter is dumped into "workspace_directory/log/task_log/" when this task finishes with success.'
        self.task_log = dict()
        self.task_unique_id = None
        super().__init__(*args, **kwargs)
        self._rerun_state = self.rerun
        self._lock_at_dump = True

        # Cache to_str_params to avoid slow task creation in a deep task tree.
        # For example, gokart.build(RecursiveTask(dep=RecursiveTask(dep=RecursiveTask(dep=HelloWorldTask())))) results in O(n^2) calls to to_str_params.
        # However, @lru_cache cannot be used as a decorator because luigi.Task employs metaclass tricks.
        self.to_str_params = functools.lru_cache(maxsize=None)(self.to_str_params)  # type: ignore[method-assign]

        if self.complete_check_at_run:
            self.run = task_complete_check_wrapper(run_func=self.run, complete_check_func=self.complete)  # type: ignore

        if self.should_lock_run:
            self._lock_at_dump = False
            assert self.redis_host is not None, 'redis_host must be set when should_lock_run is True.'
            assert self.redis_port is not None, 'redis_port must be set when should_lock_run is True.'
            task_lock_params = make_task_lock_params_for_run(task_self=self)
            self.run = wrap_run_with_lock(run_func=self.run, task_lock_params=task_lock_params)  # type: ignore

    def input(self) -> FlattenableItems[TargetOnKart]:
        return super().input()

    def output(self) -> FlattenableItems[TargetOnKart]:
        return self.make_target()

    def requires(self) -> FlattenableItems[TaskOnKart]:
        tasks = self.make_task_instance_dictionary()
        return tasks or []  # when tasks is empty dict, then this returns empty list.

    def make_task_instance_dictionary(self) -> dict[str, TaskOnKart]:
        return {key: var for key, var in vars(self).items() if self.is_task_on_kart(var)}

    @staticmethod
    def is_task_on_kart(value):
        return isinstance(value, TaskOnKart) or (isinstance(value, tuple) and bool(value) and all([isinstance(v, TaskOnKart) for v in value]))

    @classmethod
    def _add_configuration(cls, kwargs, section):
        config = luigi.configuration.get_config()
        class_variables = dict(TaskOnKart.__dict__)
        class_variables.update(dict(cls.__dict__))
        if section not in config:
            return
        for key, value in dict(config[section]).items():
            if key not in kwargs and key in class_variables:
                kwargs[key] = class_variables[key].parse(value)

    def complete(self) -> bool:
        if self._rerun_state:
            for target in flatten(self.output()):
                target.remove()
            self._rerun_state = False
            return False

        is_completed = all([t.exists() for t in flatten(self.output())])

        if self.strict_check or self.modification_time_check:
            requirements = flatten(self.requires())
            inputs = flatten(self.input())
            is_completed = is_completed and all([task.complete() for task in requirements]) and all([i.exists() for i in inputs])

        if not self.modification_time_check or not is_completed or not self.input():
            return is_completed

        return self._check_modification_time()

    def _check_modification_time(self):
        common_path = set(t.path() for t in flatten(self.input())) & set(t.path() for t in flatten(self.output()))
        input_tasks = [t for t in flatten(self.input()) if t.path() not in common_path]
        output_tasks = [t for t in flatten(self.output()) if t.path() not in common_path]

        input_modification_time = max([target.last_modification_time() for target in input_tasks]) if input_tasks else None
        output_modification_time = min([target.last_modification_time() for target in output_tasks]) if output_tasks else None

        if input_modification_time is None or output_modification_time is None:
            return True

        # "=" must be required in the following statements, because some tasks use input targets as output targets.
        return input_modification_time <= output_modification_time

    def clone(self, cls=None, **kwargs):
        _SPECIAL_PARAMS = {'rerun', 'strict_check', 'modification_time_check'}
        if cls is None:
            cls = self.__class__

        new_k = {}
        for param_name, _ in cls.get_params():
            if param_name in kwargs:
                new_k[param_name] = kwargs[param_name]
            elif hasattr(self, param_name) and (param_name not in _SPECIAL_PARAMS):
                new_k[param_name] = getattr(self, param_name)

        return cls(**new_k)

    def make_target(self, relative_file_path: str | None = None, use_unique_id: bool = True, processor: FileProcessor | None = None) -> TargetOnKart:
        formatted_relative_file_path = (
            relative_file_path if relative_file_path is not None else os.path.join(self.__module__.replace('.', '/'), f'{type(self).__name__}.pkl')
        )
        file_path = os.path.join(self.workspace_directory, formatted_relative_file_path)
        unique_id = self.make_unique_id() if use_unique_id else None

        task_lock_params = make_task_lock_params(
            file_path=file_path,
            unique_id=unique_id,
            redis_host=self.redis_host,
            redis_port=self.redis_port,
            redis_timeout=self.redis_timeout,
            raise_task_lock_exception_on_collision=False,
        )

        return gokart.target.make_target(
            file_path=file_path, unique_id=unique_id, processor=processor, task_lock_params=task_lock_params, store_index_in_feather=self.store_index_in_feather
        )

    def make_large_data_frame_target(self, relative_file_path: str | None = None, use_unique_id: bool = True, max_byte=int(2**26)) -> TargetOnKart:
        formatted_relative_file_path = (
            relative_file_path if relative_file_path is not None else os.path.join(self.__module__.replace('.', '/'), f'{type(self).__name__}.zip')
        )
        file_path = os.path.join(self.workspace_directory, formatted_relative_file_path)
        unique_id = self.make_unique_id() if use_unique_id else None
        task_lock_params = make_task_lock_params(
            file_path=file_path,
            unique_id=unique_id,
            redis_host=self.redis_host,
            redis_port=self.redis_port,
            redis_timeout=self.redis_timeout,
            raise_task_lock_exception_on_collision=False,
        )

        return gokart.target.make_model_target(
            file_path=file_path,
            temporary_directory=self.local_temporary_directory,
            unique_id=unique_id,
            save_function=gokart.target.LargeDataFrameProcessor(max_byte=max_byte).save,
            load_function=gokart.target.LargeDataFrameProcessor.load,
            task_lock_params=task_lock_params,
        )

    def make_model_target(
        self, relative_file_path: str, save_function: Callable[[Any, str], None], load_function: Callable[[str], Any], use_unique_id: bool = True
    ):
        """
        Make target for models which generate multiple files in saving, e.g. gensim.Word2Vec, Tensorflow, and so on.

        :param relative_file_path: A file path to save.
        :param save_function: A function to save a model. This takes a model object and a file path.
        :param load_function: A function to load a model. This takes a file path and returns a model object.
        :param use_unique_id: If this is true, add an unique id to a file base name.
        """
        file_path = os.path.join(self.workspace_directory, relative_file_path)
        assert relative_file_path[-3:] == 'zip', f'extension must be zip, but {relative_file_path} is passed.'
        unique_id = self.make_unique_id() if use_unique_id else None
        task_lock_params = make_task_lock_params(
            file_path=file_path,
            unique_id=unique_id,
            redis_host=self.redis_host,
            redis_port=self.redis_port,
            redis_timeout=self.redis_timeout,
            raise_task_lock_exception_on_collision=False,
        )

        return gokart.target.make_model_target(
            file_path=file_path,
            temporary_directory=self.local_temporary_directory,
            unique_id=unique_id,
            save_function=save_function,
            load_function=load_function,
            task_lock_params=task_lock_params,
        )

    @overload
    def load(self, target: None | str | TargetOnKart = None) -> Any: ...

    @overload
    def load(self, target: TaskOnKart[K]) -> K: ...

    @overload
    def load(self, target: list[TaskOnKart[K]]) -> list[K]: ...

    def load(self, target: None | str | TargetOnKart | TaskOnKart[K] | list[TaskOnKart[K]] = None) -> Any:
        def _load(targets):
            if isinstance(targets, list) or isinstance(targets, tuple):
                return [_load(t) for t in targets]
            if isinstance(targets, dict):
                return {k: _load(t) for k, t in targets.items()}
            return targets.load()

        return _load(self._get_input_targets(target))

    @overload
    def load_generator(self, target: None | str | TargetOnKart = None) -> Generator[Any, None, None]: ...

    @overload
    def load_generator(self, target: list[TaskOnKart[K]]) -> Generator[K, None, None]: ...

    def load_generator(self, target: None | str | TargetOnKart | list[TaskOnKart[K]] = None) -> Generator[Any, None, None]:
        def _load(targets):
            if isinstance(targets, list) or isinstance(targets, tuple):
                for t in targets:
                    yield from _load(t)
            elif isinstance(targets, dict):
                for k, t in targets.items():
                    yield from {k: _load(t)}
            else:
                yield targets.load()

        return _load(self._get_input_targets(target))

    @overload
    def dump(self, obj: T, target: None = None, custom_labels: dict[Any, Any] | None = None) -> None: ...

    @overload
    def dump(self, obj: Any, target: str | TargetOnKart, custom_labels: dict[Any, Any] | None = None) -> None: ...

    def dump(self, obj: Any, target: None | str | TargetOnKart = None, custom_labels: dict[str, Any] | None = None) -> None:
        PandasTypeConfigMap().check(obj, task_namespace=self.task_namespace)
        if self.fail_on_empty_dump:
            if isinstance(obj, pd.DataFrame) and obj.empty:
                raise EmptyDumpError()

        required_task_outputs = map_flattenable_items(
            lambda task: map_flattenable_items(lambda output: RequiredTaskOutput(task_name=task.get_task_family(), output_path=output.path()), task.output()),
            self.requires(),
        )

        self._get_output_target(target).dump(
            obj,
            lock_at_dump=self._lock_at_dump,
            task_params=super().to_str_params(only_significant=True, only_public=True),
            custom_labels=custom_labels,
            required_task_outputs=required_task_outputs,
        )

    @staticmethod
    def get_code(target_class) -> set[str]:
        def has_sourcecode(obj):
            return inspect.ismethod(obj) or inspect.isfunction(obj) or inspect.isframe(obj) or inspect.iscode(obj)

        return {inspect.getsource(t) for _, t in inspect.getmembers(target_class, has_sourcecode)}

    def get_own_code(self):
        gokart_codes = self.get_code(TaskOnKart)
        own_codes = self.get_code(self)
        return ''.join(sorted(list(own_codes - gokart_codes)))

    def make_unique_id(self) -> str:
        unique_id = self.task_unique_id or self._make_hash_id()
        if self.cache_unique_id:
            self.task_unique_id = unique_id
        return unique_id

    def _make_hash_id(self) -> str:
        def _to_str_params(task):
            if isinstance(task, TaskOnKart):
                return str(task.make_unique_id()) if task.significant else None

            if not isinstance(task, luigi.Task):
                raise ValueError(f'Task.requires method returns {type(task)}. You should return luigi.Task.')

            return task.to_str_params(only_significant=True)

        dependencies = [_to_str_params(task) for task in flatten(self.requires())]
        dependencies = [d for d in dependencies if d is not None]
        dependencies.append(self.to_str_params(only_significant=True))
        dependencies.append(self.__class__.__name__)
        if self.serialized_task_definition_check:
            dependencies.append(self.get_own_code())
        return hashlib.md5(str(dependencies).encode()).hexdigest()

    def _get_input_targets(self, target: None | str | TargetOnKart | TaskOnKart | list[TaskOnKart]) -> FlattenableItems[TargetOnKart]:
        if target is None:
            return self.input()
        if isinstance(target, str):
            input = self.input()
            assert isinstance(input, dict), f'input must be dict[str, TargetOnKart], but {type(input)} is passed.'
            result: FlattenableItems[TargetOnKart] = input[target]
            return result
        if isinstance(target, Iterable):
            return [self._get_input_targets(t) for t in target]
        if isinstance(target, TaskOnKart):
            requires_unique_ids = [task.make_unique_id() for task in flatten(self.requires())]
            assert target.make_unique_id() in requires_unique_ids, f'{target} should be in requires method'
            return target.output()
        return target

    def _get_output_target(self, target: None | str | TargetOnKart) -> TargetOnKart:
        if target is None:
            output = self.output()
            assert isinstance(output, TargetOnKart), f'output must be TargetOnKart, but {type(output)} is passed.'
            return output
        if isinstance(target, str):
            output = self.output()
            assert isinstance(output, dict), f'output must be dict[str, TargetOnKart], but {type(output)} is passed.'
            result = output[target]
            assert isinstance(result, TargetOnKart), f'output must be dict[str, TargetOnKart], but {type(output)} is passed.'
            return result
        return target

    def get_info(self, only_significant=False):
        params_str = {}
        params = dict(self.get_params())
        for param_name, param_value in self.param_kwargs.items():
            if (not only_significant) or params[param_name].significant:
                if isinstance(params[param_name], gokart.TaskInstanceParameter):
                    params_str[param_name] = type(param_value).__name__ + '-' + param_value.make_unique_id()
                else:
                    params_str[param_name] = params[param_name].serialize(param_value)
        return params_str

    def _get_task_log_target(self):
        return self.make_target(f'log/task_log/{type(self).__name__}.pkl')

    def get_task_log(self) -> dict:
        target = self._get_task_log_target()
        if self.task_log:
            return self.task_log
        if target.exists():
            return self.load(target)
        return dict()

    @luigi.Task.event_handler(luigi.Event.SUCCESS)
    def _dump_task_log(self):
        self.task_log['file_path'] = [target.path() for target in flatten(self.output())]
        if self.should_dump_supplementary_log_files:
            self.dump(self.task_log, self._get_task_log_target())

    def _get_task_params_target(self):
        return self.make_target(f'log/task_params/{type(self).__name__}.pkl')

    def get_task_params(self) -> dict:
        target = self._get_task_log_target()
        if target.exists():
            return self.load(target)
        return dict()

    @luigi.Task.event_handler(luigi.Event.START)
    def _set_random_seed(self):
        if self.should_dump_supplementary_log_files:
            random_seed = self._get_random_seed()
            seed_methods = self.try_set_seed(list(self.fix_random_seed_methods), random_seed)
            self.dump({'seed': random_seed, 'seed_methods': seed_methods}, self._get_random_seeds_target())

    def _get_random_seeds_target(self):
        return self.make_target(f'log/random_seed/{type(self).__name__}.pkl')

    @staticmethod
    def try_set_seed(methods: list[str], random_seed: int) -> list[str]:
        success_methods: list[str] = []
        for method_name in methods:
            try:
                for i, x in enumerate(method_name.split('.')):
                    if i == 0:
                        m = import_module(x)
                    else:
                        m = getattr(m, x)
                m(random_seed)  # type: ignore
                success_methods.append(method_name)
            except ModuleNotFoundError:
                pass
            except AttributeError:
                pass
        return success_methods

    def _get_random_seed(self):
        if self.fix_random_seed_value and (not self.fix_random_seed_value == self.FIX_RANDOM_SEED_VALUE_NONE_MAGIC_NUMBER):
            return self.fix_random_seed_value
        return int(self.make_unique_id(), 16) % (2**32 - 1)  # maximum numpy.random.seed

    @luigi.Task.event_handler(luigi.Event.START)
    def _dump_task_params(self):
        if self.should_dump_supplementary_log_files:
            self.dump(self.to_str_params(only_significant=True), self._get_task_params_target())

    def _get_processing_time_target(self):
        return self.make_target(f'log/processing_time/{type(self).__name__}.pkl')

    def get_processing_time(self) -> str:
        target = self._get_processing_time_target()
        if target.exists():
            return self.load(target)
        return 'unknown'

    @luigi.Task.event_handler(luigi.Event.PROCESSING_TIME)
    def _dump_processing_time(self, processing_time):
        if self.should_dump_supplementary_log_files:
            self.dump(processing_time, self._get_processing_time_target())

    @classmethod
    def restore(cls, unique_id):
        params = TaskOnKart().make_target(f'log/task_params/{cls.__name__}_{unique_id}.pkl', use_unique_id=False).load()
        return cls.from_str_params(params)

    @luigi.Task.event_handler(luigi.Event.FAILURE)
    def _log_unique_id(self, exception):
        logger.info(f'FAILURE:\n    task name={type(self).__name__}\n    unique id={self.make_unique_id()}')

    @luigi.Task.event_handler(luigi.Event.START)
    def _dump_module_versions(self):
        if self.should_dump_supplementary_log_files:
            self.dump(self._get_module_versions(), self._get_module_versions_target())

    def _get_module_versions_target(self):
        return self.make_target(f'log/module_versions/{type(self).__name__}.txt')

    def _get_module_versions(self) -> str:
        module_versions = []
        for x in set([x.split('.')[0] for x in globals().keys() if isinstance(x, types.ModuleType) and '_' not in x]):
            module = import_module(x)
            if '__version__' in dir(module):
                if isinstance(module.__version__, str):
                    version = module.__version__.split(' ')[0]
                else:
                    version = '.'.join([str(v) for v in module.__version__])
                module_versions.append(f'{x}=={version}')
        return '\n'.join(module_versions)

    def __repr__(self):
        """
        Build a task representation like
        `MyTask[aca2f28555dadd0f1e3dee3d4b973651](param1=1.5, param2='5', data_task=DataTask(c1f5d06aa580c5761c55bd83b18b0b4e))`
        """
        return self._get_task_string()

    def __str__(self):
        """
        Build a human-readable task representation like
        `MyTask[aca2f28555dadd0f1e3dee3d4b973651](param1=1.5, param2='5', data_task=DataTask(c1f5d06aa580c5761c55bd83b18b0b4e))`
        This includes only public parameters
        """
        return self._get_task_string(only_public=True)

    def _get_task_string(self, only_public=False):
        """
        Convert a task representation like `MyTask(param1=1.5, param2='5', data_task=DataTask(id=35tyi))`
        """
        params = self.get_params()
        param_values = self.get_param_values(params, [], self.param_kwargs)

        # Build up task id
        repr_parts = []
        param_objs = dict(params)
        for param_name, param_value in param_values:
            param_obj = param_objs[param_name]
            if param_obj.significant and ((not only_public) or param_obj.visibility == ParameterVisibility.PUBLIC):
                repr_parts.append(f'{param_name}={self._make_representation(param_obj, param_value)}')

        task_str = f'{self.get_task_family()}[{self.make_unique_id()}]({", ".join(repr_parts)})'
        return task_str

    def _make_representation(self, param_obj: luigi.Parameter, param_value):
        if isinstance(param_obj, TaskInstanceParameter):
            return f'{param_value.get_task_family()}({param_value.make_unique_id()})'
        if isinstance(param_obj, ListTaskInstanceParameter):
            return f'[{", ".join(f"{v.get_task_family()}({v.make_unique_id()})" for v in param_value)}]'
        return param_obj.serialize(param_value)<|MERGE_RESOLUTION|>--- conflicted
+++ resolved
@@ -5,23 +5,20 @@
 import inspect
 import os
 import random
+import sys
 import types
 from collections.abc import Generator, Iterable
 from importlib import import_module
 from logging import getLogger
-<<<<<<< HEAD
-from typing import Any, Callable, Dict, Generator, Generic, Iterable, List, Optional, Set, TypeVar, Union, overload
+from typing import Any, Callable, Generic, TypeVar, overload
 
 from gokart.required_task_output import RequiredTaskOutput
 from gokart.utils import map_flattenable_items
 
 if sys.version_info < (3, 13):
-    from typing_extensions import deprecated
+    pass
 else:
-    from warnings import deprecated
-=======
-from typing import Any, Callable, Generic, TypeVar, overload
->>>>>>> e99c5913
+    pass
 
 import luigi
 import pandas as pd
