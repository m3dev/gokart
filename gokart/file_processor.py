--- conflicted
+++ resolved
@@ -58,15 +58,9 @@
         return luigi.format.Nop
 
     def load(self, file):
-<<<<<<< HEAD
-        # if ObjectStorage.is_readable_objectstorage_instance(file):
-        #     return pickle.loads(file.read())
-        return pickle.load(_LargeLocalFileReader(file))
-=======
         if not ObjectStorage.is_buffered_reader(file):
             return pickle.loads(file.read())
         return pickle.load(_ChunkedLargeFileReader(file))
->>>>>>> aa5250aa
 
     def dump(self, obj, file):
         self._write(pickle.dumps(obj, protocol=4), file)
