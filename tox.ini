--- conflicted
+++ resolved
@@ -1,12 +1,8 @@
 [tox]
 envlist = py{39,310,311,312,313},ruff,mypy
-<<<<<<< HEAD
 labels =
   polars = py{39,310,311,312,313}-polars
-skipsdits = True
-=======
 skipsdist = True
->>>>>>> d94754c4
 
 [testenv]
 runner = uv-venv-lock-runner
