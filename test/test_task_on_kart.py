--- conflicted
+++ resolved
@@ -314,13 +314,8 @@
         class DummyTaskAddConfiguration(gokart.TaskOnKart):
             aa = luigi.IntParameter()
 
-<<<<<<< HEAD
         luigi.configuration.get_config().set(f"DummyTaskAddConfiguration", "aa", "3")
         mock_cmdline.return_value = luigi.cmdline_parser.CmdlineParser(["DummyTaskAddConfiguration"])
-=======
-        luigi.configuration.get_config().set('DummyTaskAddConfiguration', 'aa', '3')
-        mock_cmdline.return_value = luigi.cmdline_parser.CmdlineParser(['DummyTaskAddConfiguration'])
->>>>>>> 7056c10c
         self.assertEqual(DummyTaskAddConfiguration().aa, 3)
 
         mock_cmdline.return_value = luigi.cmdline_parser.CmdlineParser(["DummyTaskAddConfiguration", "--DummyTaskAddConfiguration-aa", "2"])
