--- conflicted
+++ resolved
@@ -9,11 +9,7 @@
 
 class TestCsvFileProcessor(unittest.TestCase):
     def test_dump_csv_with_utf8(self):
-<<<<<<< HEAD
-        df = pd.DataFrame({"あ": [1, 2, 3], "い": [4, 5, 6]})
-=======
         df = pd.DataFrame({'あ': [1, 2, 3], 'い': [4, 5, 6]})
->>>>>>> f4adc461
         processor = CsvFileProcessor()
 
         with tempfile.TemporaryDirectory() as temp_dir:
